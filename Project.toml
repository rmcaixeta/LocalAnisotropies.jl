--- conflicted
+++ resolved
@@ -30,13 +30,8 @@
 GeoStatsBase = "0.29, 0.30, 0.31, 0.32, 0.33, 0.34"
 Graphs = "1.4"
 ImageFiltering = "0.7"
-<<<<<<< HEAD
 KrigingEstimators = "0.10, 0.11, 0.12"
-Meshes = "0.26, 0.27, 0.28, 0.29, 0.30, 0.31, 0.32, 0.34"
-=======
-KrigingEstimators = "0.10, 0.11"
 Meshes = "0.26, 0.27, 0.28, 0.29, 0.30, 0.31, 0.32, 0.34, 0.35"
->>>>>>> 2007a8c4
 MultivariateStats = "0.10"
 NearestNeighbors = "0.4"
 RecipesBase = "1.1"
